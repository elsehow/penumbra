use anyhow::{Context, Result};
use sqlx::postgres::PgPoolOptions;
use sqlx::{query, query_as, Pool, Postgres};
use std::collections::{BTreeMap, VecDeque};
use tendermint::block;
use tracing::instrument;

use penumbra_crypto::{
    merkle::{self, NoteCommitmentTree, TreeExt},
    Nullifier,
};
use penumbra_proto::{
    light_wallet::{CompactBlock, StateFragment},
    thin_wallet::{Asset, TransactionDetail},
};

use crate::staking::Validator;
use crate::{
    db::{self, schema},
    genesis::GenesisAppState,
    verify::NoteData,
    PendingBlock,
};

#[derive(Debug, Clone)]
pub struct State {
    pool: Pool<Postgres>,
}

impl State {
    /// Connect to the database with the given `uri`.
    #[instrument]
    pub async fn connect(uri: &str) -> Result<Self> {
        tracing::info!("connecting to postgres");
        let pool = PgPoolOptions::new().max_connections(4).connect(uri).await?;
        tracing::info!("building tables");
        db::init_tables(&pool).await?;
        Ok(State { pool })
    }

    pub async fn commit_block(&self, block: PendingBlock) -> Result<()> {
        let mut dbtx = self.pool.begin().await?;

        let nct_anchor = block.note_commitment_tree.root2();
        // TODO: work out what other stuff to put in apphashes
        let app_hash = nct_anchor.to_bytes();
        let height = block.height.expect("height must be set");

        let nct_bytes = bincode::serialize(&block.note_commitment_tree)?;

        query!(
            r#"
INSERT INTO blobs (id, data) VALUES ('nct', $1)
ON CONFLICT (id) DO UPDATE SET data = $1
"#,
            &nct_bytes[..]
        )
        .execute(&mut dbtx)
        .await?;

        query!(
            "INSERT INTO blocks (height, nct_anchor, app_hash) VALUES ($1, $2, $3)",
            height,
            &nct_anchor.to_bytes()[..],
            &app_hash[..]
        )
        .execute(&mut dbtx)
        .await?;

        // TODO: this could be batched / use prepared statements
        for (
            note_commitment,
            NoteData {
                ephemeral_key,
                encrypted_note,
                transaction_id,
            },
        ) in block.notes.into_iter()
        {
            query!(
                r#"
INSERT INTO notes (
    note_commitment,
    ephemeral_key,
    encrypted_note,
    transaction_id,
    height
) VALUES ($1, $2, $3, $4, $5)
"#,
                &<[u8; 32]>::from(note_commitment)[..],
                &ephemeral_key.0[..],
                &encrypted_note[..],
                &transaction_id[..],
                height,
            )
            .execute(&mut dbtx)
            .await?;
        }

        for nullifier in block.spent_nullifiers.into_iter() {
            query!(
                "INSERT INTO nullifiers VALUES ($1, $2)",
                &<[u8; 32]>::from(nullifier)[..],
                height
            )
            .execute(&mut dbtx)
            .await?;
        }

        // Save any new assets found in the block to the asset registry.
        for (id, denom) in block.new_assets {
            query!(
                r#" INSERT INTO assets ( asset_id, denom) VALUES ($1, $2)"#,
                &id.to_bytes()[..],
                denom
            )
            .execute(&mut dbtx)
            .await?;
        }

        dbtx.commit().await.map_err(Into::into)
    }

    /// Retrieve a nullifier if it exists.
    pub async fn nullifier(&self, nullifier: Nullifier) -> Result<Option<schema::NullifiersRow>> {
        let mut conn = self.pool.acquire().await?;
        let nullifier_row = query!(
            r#"SELECT height FROM nullifiers WHERE nullifier = $1 LIMIT 1"#,
            &<[u8; 32]>::from(nullifier.clone())[..]
        )
        .fetch_optional(&mut conn)
        .await?
        .map(|row| schema::NullifiersRow {
            nullifier,
            height: row.height,
        });

        Ok(nullifier_row)
    }

    /// Retrieve the current note commitment tree.
    pub async fn note_commitment_tree(&self) -> Result<NoteCommitmentTree> {
        let mut conn = self.pool.acquire().await?;
        let note_commitment_tree = if let Some(schema::BlobsRow { data, .. }) = query_as!(
            schema::BlobsRow,
            "SELECT id, data FROM blobs WHERE id = 'nct';"
        )
        .fetch_optional(&mut conn)
        .await?
        {
            bincode::deserialize(&data).context("Could not parse saved note commitment tree")?
        } else {
            NoteCommitmentTree::new(0)
        };

        Ok(note_commitment_tree)
    }

    /// Retrieve the node genesis configuration.
    pub async fn genesis_configuration(&self) -> Result<GenesisAppState> {
        let mut conn = self.pool.acquire().await?;
        let genesis_config = if let Some(schema::BlobsRow { data, .. }) = query_as!(
            schema::BlobsRow,
            "SELECT id, data FROM blobs WHERE id = 'gc';"
        )
        .fetch_optional(&mut conn)
        .await?
        {
            bincode::deserialize(&data).context("Could not parse saved genesis config")?
        } else {
            // This is only reached on the initial startup.
            // The default value here will be overridden by `InitChain`.
            GenesisAppState {
                notes: vec![],
                epoch_duration: 8640,
            }
        };

        Ok(genesis_config)
    }

    pub async fn set_genesis_configuration(&self, genesis_config: &GenesisAppState) -> Result<()> {
        let mut dbtx = self.pool.begin().await?;

        let gc_bytes = bincode::serialize(&genesis_config)?;

        // ON CONFLICT is excluded here so that an error is raised
        // if genesis config is attempted to be set more than once
        query!(
            r#"
INSERT INTO blobs (id, data) VALUES ('gc', $1)
"#,
            &gc_bytes[..]
        )
        .execute(&mut dbtx)
        .await?;

        dbtx.commit().await.map_err(Into::into)
    }

    /// Retrieve the latest block info, if any.
    pub async fn latest_block_info(&self) -> Result<Option<schema::BlocksRow>> {
        let mut conn = self.pool.acquire().await?;
        let latest = query_as!(
            schema::BlocksRow,
            r#"SELECT height, nct_anchor AS "nct_anchor: merkle::Root", app_hash FROM blocks ORDER BY height DESC LIMIT 1"#
        )
        .fetch_optional(&mut conn)
        .await?;

        Ok(latest)
    }

    // retrieve the `last` latest node commitment tree anchors from the database
    pub async fn recent_anchors(&self, last: usize) -> Result<VecDeque<merkle::Root>> {
        let mut conn = self.pool.acquire().await?;
        let anchor_rows = query!(
            r#"SELECT nct_anchor AS "nct_anchor: merkle::Root" FROM blocks ORDER BY height DESC LIMIT $1"#,
            last as i64,
        )
        .fetch_all(&mut conn)
        .await?;

        let mut nct_vec: VecDeque<merkle::Root> = VecDeque::new();
        for block in anchor_rows {
            nct_vec.push_back(block.nct_anchor)
        }

        Ok(nct_vec)
    }

    /// Retrieve the latest block height.
    pub async fn height(&self) -> Result<block::Height> {
        Ok(self
            .latest_block_info()
            .await?
            .map(|row| row.height)
            .unwrap_or(0)
            .try_into()
            .unwrap())
    }

    /// Retrieve the latest apphash.
    pub async fn app_hash(&self) -> Result<Vec<u8>> {
        Ok(self
            .latest_block_info()
            .await?
            .map(|row| row.app_hash)
            .unwrap_or_else(|| vec![0; 32]))
    }

    /// Retrieve the [`CompactBlock`] for the given height.
    ///
    /// If the block does not exist, the resulting `CompactBlock` will be empty.
    pub async fn compact_block(&self, height: i64) -> Result<CompactBlock> {
        let mut conn = self.pool.acquire().await?;

        Ok(CompactBlock {
            height: height as u32,
            nullifiers: query!(
                "SELECT nullifier FROM nullifiers WHERE height = $1",
                height
            ).fetch_all(&mut conn).await?.into_iter().map(|row| row.nullifier.into()).collect(),
            fragments: query!(
                "SELECT note_commitment, ephemeral_key, encrypted_note FROM notes WHERE height = $1",
                height
            )
            .fetch_all(&mut conn)
            .await?
            .into_iter()
            .map(
                |row| StateFragment {
                    note_commitment: row.note_commitment.into(),
                    ephemeral_key: row.ephemeral_key.into(),
                    encrypted_note: row.encrypted_note.into(),
                },
            )
            .collect(),
        })
    }

<<<<<<< HEAD
    /// Retrieve the [`CompactBlock`] for the given range of heights.
    ///
    /// If the block does not exist, the resulting `CompactBlock` will be empty.
    pub async fn compact_block_range(&self, start_height: i64, end_height: i64) -> Result<CompactBlock> {

        let mut conn = self.pool.acquire().await?;

        Ok(CompactBlock {

            height: start_height as u32,

            nullifiers: query!(
                "SELECT nullifier FROM nullifiers WHERE height BETWEEN $1 AND $2",
                start_height,
                end_height
            ).fetch_all(&mut conn)
            .await?
            .into_iter()
            .map(|row| row.nullifier)
            .collect(),

            fragments: query!(
                "SELECT note_commitment, ephemeral_key, encrypted_note FROM notes WHERE height BETWEEN $1 AND $2",
                start_height,
                end_height
            )
            .fetch_all(&mut conn)
            .await?
            .into_iter()
            .map(
                |row| StateFragment {
                    note_commitment: row.note_commitment.into(),
                    ephemeral_key: row.ephemeral_key.into(),
                    encrypted_note: row.encrypted_note.into(),
                },
            )
            .collect(),
        })
=======
    /// Retreive the current validator set.
    ///
    pub async fn validators(&self) -> Result<BTreeMap<tendermint::PublicKey, Validator>> {
        let mut conn = self.pool.acquire().await?;

        let mut validators: BTreeMap<tendermint::PublicKey, Validator> = BTreeMap::new();

        let stored_validators = query!(r#"SELECT tm_pubkey, voting_power FROM validators"#)
            .fetch_all(&mut conn)
            .await?;
        for row in stored_validators.iter() {
            // NOTE: we store the validator's public key in the database as a json-encoded string,
            // because Tendermint pubkeys can be either ed25519 or secp256k1, and we want a
            // non-ambiguous encoding for the public key.
            let decoded_pubkey: tendermint::PublicKey = serde_json::from_slice(&row.tm_pubkey)?;

            // NOTE: voting_power is stored in the psql database as a `bigint`, which maps to an
            // `i64` in sqlx. try_into uses the `TryFrom<i64>` implementation for voting power from
            // Tendermint, so will return an error if voting power is negative (and not silently
            // overflow).
            validators.insert(
                decoded_pubkey,
                Validator::new(decoded_pubkey, row.voting_power.try_into()?),
            );
        }

        Ok(validators)
    }

    /// set the initial validator set, inserting each validator in `validators` into the state.
    pub async fn set_initial_validators(
        &self,
        validators: &BTreeMap<tendermint::PublicKey, Validator>,
    ) -> Result<()> {
        let mut conn = self.pool.begin().await?;

        // TODO: batching optimization
        for (tm_pubkey, val) in validators.iter() {
            let pubkey_str = serde_json::to_string(tm_pubkey)?;

            query!(
                "INSERT INTO validators (tm_pubkey, voting_power) VALUES ($1, $2)",
                pubkey_str.as_bytes(),
                i64::try_from(val.voting_power)?,
            )
            .execute(&mut conn)
            .await?;
        }

        Ok(())
>>>>>>> 9c4cfb2b
    }

    /// Retrieve the [`TransactionDetail`] for a given note commitment.
    pub async fn transaction_by_note(&self, note_commitment: Vec<u8>) -> Result<TransactionDetail> {
        let mut conn = self.pool.acquire().await?;

        let row = query!(
            "SELECT transaction_id FROM notes WHERE note_commitment = $1",
            note_commitment
        )
        .fetch_one(&mut conn)
        .await?;
        Ok(TransactionDetail {
            id: row.transaction_id,
        })
    }

    /// Retrieve the [`Asset`] for a given asset ID.
    pub async fn asset_lookup(&self, asset_id: Vec<u8>) -> Result<Asset> {
        let mut conn = self.pool.acquire().await?;

        let asset = query!(
            "SELECT denom, asset_id FROM assets WHERE asset_id = $1",
            asset_id
        )
        .fetch_one(&mut conn)
        .await?;
        Ok(Asset {
            asset_denom: asset.denom,
            asset_id: asset.asset_id,
        })
    }

    /// Retrieves the entire Asset Registry.
    pub async fn asset_list(&self) -> Result<Vec<Asset>> {
        let mut conn = self.pool.acquire().await?;

        Ok(query!("SELECT denom, asset_id FROM assets")
            .fetch_all(&mut conn)
            .await?
            .into_iter()
            .map(|row| Asset {
                asset_denom: row.denom,
                asset_id: row.asset_id,
            })
            .collect())
    }
}<|MERGE_RESOLUTION|>--- conflicted
+++ resolved
@@ -279,7 +279,6 @@
         })
     }
 
-<<<<<<< HEAD
     /// Retrieve the [`CompactBlock`] for the given range of heights.
     ///
     /// If the block does not exist, the resulting `CompactBlock` will be empty.
@@ -298,7 +297,7 @@
             ).fetch_all(&mut conn)
             .await?
             .into_iter()
-            .map(|row| row.nullifier)
+            .map(|row| row.nullifier.into())
             .collect(),
 
             fragments: query!(
@@ -318,7 +317,8 @@
             )
             .collect(),
         })
-=======
+    }
+
     /// Retreive the current validator set.
     ///
     pub async fn validators(&self) -> Result<BTreeMap<tendermint::PublicKey, Validator>> {
@@ -369,7 +369,6 @@
         }
 
         Ok(())
->>>>>>> 9c4cfb2b
     }
 
     /// Retrieve the [`TransactionDetail`] for a given note commitment.
